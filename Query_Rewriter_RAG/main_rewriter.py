--- conflicted
+++ resolved
@@ -1,9 +1,3 @@
-<<<<<<< HEAD
-import os
-import time
-from dotenv import load_dotenv
-from pathlib import Path
-=======
 """
 RAG with Multi-Query Rewriting for enhanced retrieval.
 
@@ -19,24 +13,16 @@
 from typing import List, Dict, Any
 
 from dotenv import load_dotenv
->>>>>>> da8257a5
 from langchain_openai import ChatOpenAI, OpenAIEmbeddings
 from langchain_core.prompts import ChatPromptTemplate, PromptTemplate
 from langchain_core.output_parsers import StrOutputParser
 from langchain_community.vectorstores import Chroma
 from langchain_community.callbacks import get_openai_callback
 from langchain_core.documents import Document
-<<<<<<< HEAD
-from typing import List, Dict, Any
-
-# Cargar configuración
-# Construir ruta absoluta al archivo .env en el directorio raíz
-=======
 
 # --- Environment and Path Configuration ---
 
 # Load environment variables from .env file
->>>>>>> da8257a5
 ENV_PATH = Path(__file__).resolve().parent.parent / ".env"
 load_dotenv(dotenv_path=ENV_PATH)
 
@@ -48,92 +34,18 @@
     "Data" / "embeddings" / "chroma_db"
 COLLECTION_NAME = "guia_embarazo_parto"
 
-<<<<<<< HEAD
-# --- Sistema de Tracking Simplificado ---
-
-# Variable global para seguimiento de operaciones
-total_input_tokens = 0
-total_output_tokens = 0
-total_cost = 0.0
-operations = []
-
-
-def reset_tracking():
-    """Reinicia las estadísticas de tracking"""
-    global total_input_tokens, total_output_tokens, total_cost, operations
-    total_input_tokens = 0
-    total_output_tokens = 0
-    total_cost = 0.0
-    operations = []
-
-
-def add_operation(name: str, input_tokens: int, output_tokens: int, cost: float):
-    """Agrega una operación al tracking"""
-    global total_input_tokens, total_output_tokens, total_cost
-    total_input_tokens += input_tokens
-    total_output_tokens += output_tokens
-    total_cost += cost
-
-    operation = {
-        "name": name,
-        "input_tokens": input_tokens,
-        "output_tokens": output_tokens,
-        "cost": cost
-    }
-    operations.append(operation)
-
-    print(f"   {name}:")
-    print(f"     - Tokens entrada: {input_tokens}")
-    print(f"     - Tokens salida: {output_tokens}")
-    print(f"     - Costo: ${cost:.6f}")
-
-
-def show_summary():
-    """Muestra resumen total de costos"""
-    print("\n" + "="*50)
-    print("RESUMEN TOTAL DE COSTOS:")
-    print(f"  Total tokens entrada: {total_input_tokens}")
-    print(f"  Total tokens salida: {total_output_tokens}")
-    print(f"  Costo total: ${total_cost:.6f}")
-    print("="*50)
-
-
-# --- Configuración del Retriever Base ---
-# Inicializar embeddings
-embeddings = OpenAIEmbeddings(
-    model="text-embedding-3-small",
-    api_key=OPENAI_API_KEY
-)
-
-# Cargar Chroma DB directamente
-=======
 # --- Model and Vector Store Configuration ---
 
 # Initialize embeddings
 embeddings = OpenAIEmbeddings(model="text-embedding-3-small")
 
 # Load ChromaDB vector store
->>>>>>> da8257a5
 try:
     vectorstore = Chroma(
         persist_directory=str(DB_DIRECTORY),
         embedding_function=embeddings,
         collection_name=COLLECTION_NAME
     )
-<<<<<<< HEAD
-    print(f"ChromaDB cargada: {vectorstore._collection.count()} documentos")
-except Exception as e:
-    print(f"Error al cargar ChromaDB: {e}")
-    vectorstore = None
-
-# Configurar retriever con parámetros de búsqueda
-base_retriever = vectorstore.as_retriever(
-    search_type="similarity_score_threshold",
-    search_kwargs={
-        "k": 8,  # Recuperar más documentos para tener suficientes candidatos
-        "score_threshold": 0.05  # Filtro muy permisivo
-    }
-=======
 except Exception as e:
     print(f"Error loading ChromaDB: {e}")
     vectorstore = None
@@ -142,7 +54,6 @@
 base_retriever = vectorstore.as_retriever(
     search_type="similarity_score_threshold",
     search_kwargs={"k": 8, "score_threshold": 0.05}
->>>>>>> da8257a5
 )
 
 # --- Query Rewriting Configuration ---
@@ -189,151 +100,13 @@
     PromptTemplate.from_template(REPHRASE_TEMPLATE_3)
 ]
 
-<<<<<<< HEAD
-llm_rewriter = ChatOpenAI(model_name="gpt-3.5-turbo",
-                          temperature=0.3, api_key=OPENAI_API_KEY)
-
-
-def contextual_retriever(question: str, max_final_docs: int = 8) -> List:
-    """Retriever que reescribe consultas multiples veces para mejor recuperacion con filtrado por relevancia"""
-    print(f"Query original: '{question}'")
-
-    # Generar multiples reescrituras de la consulta
-    rewritten_queries = []
-
-    for i, prompt in enumerate(REPHRASE_PROMPTS, 1):
-        # Usar callback individual para cada reescritura
-        with get_openai_callback() as cb:
-            rewritten_query = (prompt | llm_rewriter | StrOutputParser()).invoke(
-                {"question": question}).strip()
-
-        rewritten_queries.append(rewritten_query)
-
-        # Registrar la operacion de reescritura
-        add_operation(
-            f"Reescritura {i}",
-            cb.prompt_tokens,
-            cb.completion_tokens,
-            cb.total_cost
-        )
-
-        print(f"Query reescrita {i}: '{rewritten_query}'")
-
-    # Buscar documentos con cada query reescrita
-    all_docs_with_scores = []
-    doc_ids_seen = set()  # Para evitar duplicados
-
-    for i, query in enumerate(rewritten_queries, 1):
-        print(f"Buscando con query {i}...")
-
-        # Hacer la búsqueda directamente con vectorstore
-        results = vectorstore.similarity_search_with_score(query, k=5)
-
-        # Procesar resultados
-        for doc, distance in results:
-            # Convertir distancia a similaridad
-            similarity = max(0.0, 1.0 - distance)
-
-            # Usar los primeros 100 caracteres como ID único
-            doc_id = doc.page_content[:100]
-
-            if doc_id not in doc_ids_seen:
-                doc_ids_seen.add(doc_id)
-
-                # Penalizar ligeramente documentos de queries posteriores
-                # Primera query: 1.0, segunda: 0.95, tercera: 0.90
-                query_weight = 1.0 - (i - 1) * 0.05
-                weighted_score = similarity * query_weight
-
-                all_docs_with_scores.append(
-                    (doc, weighted_score, f"query_{i}"))
-
-        print(f"Documentos únicos encontrados con query {i}: {len(results)}")
-
-    # Ordenar por score de relevancia (mayor a menor)
-    all_docs_with_scores.sort(key=lambda x: x[1], reverse=True)
-
-    # Seleccionar los top-k más relevantes
-    if len(all_docs_with_scores) > max_final_docs:
-        selected_docs = all_docs_with_scores[:max_final_docs]
-        print(f"Seleccionando top {max_final_docs} documentos más relevantes")
-
-        # Mostrar scores de los seleccionados
-        print(f"   Top scores: {[f'{score:.3f}({source})' for _,
-              score, source in selected_docs[:5]]}")
-    else:
-        selected_docs = all_docs_with_scores
-        print(f"Usando todos los {len(selected_docs)} documentos encontrados")
-
-    # Extraer solo los documentos (sin scores)
-    final_docs = [doc for doc, score, source in selected_docs]
-
-    print(f"Total documentos finales: {len(final_docs)}")
-
-    # Debug: Mostrar qué documentos se seleccionaron
-    if final_docs:
-        for i, doc in enumerate(final_docs[:3]):
-            print(f"Doc {i+1}: {doc.page_content[:100]}...")
-    else:
-        print("No se encontraron documentos relevantes")
-
-    return final_docs
-
-
-def format_docs(docs):
-    """Formatea documentos para el contexto"""
-    formatted_docs = []
-    for i, doc in enumerate(docs):
-        # Ensure we have a proper Document object
-        if hasattr(doc, 'page_content') and hasattr(doc, 'metadata'):
-            source = doc.metadata.get(
-                'source', 'N/A') if isinstance(doc.metadata, dict) else 'N/A'
-            content = doc.page_content
-        else:
-            # Fallback for other formats
-            source = 'N/A'
-            content = str(doc)
-
-        formatted_doc = f"=== DOCUMENTO {i+1} (Relevancia: {'Alta' if i < 2 else 'Media' if i < 4 else 'Baja'}) ===\n"
-        formatted_doc += f"Fuente: {source}\n"
-        formatted_doc += f"Contenido: {content}"
-        formatted_docs.append(formatted_doc)
-
-    return "\n\n".join(formatted_docs)
-
-=======
 llm_rewriter = ChatOpenAI(model_name="gpt-3.5-turbo", temperature=0.3)
 llm_answer = ChatOpenAI(model_name="gpt-4o", temperature=0)
 
->>>>>>> da8257a5
 
 # --- Final Answer Prompt ---
 
 qa_template = """
-<<<<<<< HEAD
-Eres un especialista medico experto en embarazo y parto. Analiza UNICAMENTE el contexto proporcionado y responde la pregunta de manera precisa y directa.
-
-REGLAS ESTRICTAS:
-1. Responde DIRECTAMENTE la pregunta usando SOLO la informacion del contexto
-2. PRIORIZA los DOCUMENTOS 1 y 2 que tienen la mayor relevancia para la pregunta
-3. NO añadidas conocimiento externo que no este en el contexto
-4. Si hay datos especificos (dosis, numeros, protocolos), incluyelos exactamente como aparecen
-
-ORDEN DE PRIORIDAD:
-- Documentos 1-2: ALTA relevancia - usalos como fuente principal
-- Documentos 3-4: MEDIA relevancia - usalos como complemento
-- Documentos 5+: BAJA relevancia - usalos solo si necesario
-
-FORMATO DE RESPUESTA:
-1. Respuesta directa a la pregunta (basandote principalmente en Documentos 1-2)
-2. Detalles especificos del contexto
-3. Informacion relacionada relevante (si aplica)
-4. Limitaciones de la informacion disponible (solo si las hay)
-
-IMPORTANTE: Esta informacion es para fines educativos y no reemplaza la consulta medica profesional.
-
-Contexto de guias medicas (ordenado por relevancia):
-=======
 You are a medical specialist expert in pregnancy and childbirth. Analyze ONLY the provided context and answer the question accurately and directly.
 
 STRICT RULES:
@@ -356,59 +129,10 @@
 IMPORTANT: This information is for educational purposes and does not replace professional medical consultation.
 
 Context from medical guides (ordered by relevance):
->>>>>>> da8257a5
 {context}
 
 Question: {question}
 
-<<<<<<< HEAD
-Respuesta medica basada en el contexto:
-"""
-qa_prompt = ChatPromptTemplate.from_template(qa_template)
-qa_llm = ChatOpenAI(model_name="gpt-4o", temperature=0, api_key=OPENAI_API_KEY)
-
-
-def create_conversational_rag():
-    """Crear la cadena RAG conversacional con tracking detallado"""
-    def tracked_qa_chain(inputs):
-        """Wrapper que registra la respuesta final"""
-        context = inputs["context"]
-        question = inputs["question"]
-
-        # Usar callback para la respuesta final
-        with get_openai_callback() as cb:
-            response = (qa_prompt | qa_llm | StrOutputParser()).invoke({
-                "context": context,
-                "question": question
-            })
-
-        # Registrar la operación de respuesta
-        add_operation(
-            "Respuesta final",
-            cb.prompt_tokens,
-            cb.completion_tokens,
-            cb.total_cost
-        )
-
-        return response
-
-    return (
-        {
-            "context": RunnableLambda(lambda x: contextual_retriever(x["question"])) | RunnableLambda(format_docs),
-            "question": RunnablePassthrough()
-        }
-        | RunnableLambda(tracked_qa_chain)
-    )
-
-
-def query_for_evaluation(question: str) -> dict:
-    """
-    Funcion especifica para evaluacion con RAGAS.
-    Retorna estructura completa: pregunta, respuesta, contextos y metadatos.
-
-    Args:
-        question (str): La pregunta a procesar
-=======
 Medical answer based on the context:
 """
 qa_prompt = ChatPromptTemplate.from_template(qa_template)
@@ -436,40 +160,10 @@
     Args:
         question (str): The user's question.
         max_final_docs (int): The maximum number of documents to return.
->>>>>>> da8257a5
 
     Returns:
         Dict[str, Any]: A dictionary with the final answer, contexts, and detailed metrics.
     """
-<<<<<<< HEAD
-    print(f"Evaluando: {question}")
-
-    # 1. Obtener contextos usando la reescritura multiple
-    retrieved_docs = contextual_retriever(question)
-
-    # 2. Formatear contextos para la respuesta
-    formatted_context = format_docs(retrieved_docs)
-
-    # 3. Generar respuesta usando el LLM con callback para metricas
-    with get_openai_callback() as cb:
-        response = qa_llm.invoke(qa_prompt.format_messages(
-            context=formatted_context,
-            question=question
-        ))
-
-    # Registrar la operacion de evaluacion
-    add_operation(
-        "Evaluacion RAGAS",
-        cb.prompt_tokens,
-        cb.completion_tokens,
-        cb.total_cost
-    )
-
-    # 4. Preparar lista de contextos (contenido de documentos)
-    contexts = [doc.page_content for doc in retrieved_docs]
-
-    # 5. Retornar estructura completa para RAGAS
-=======
     # 1. Generate rewritten queries and track metrics
     rewritten_queries = []
     rewrite_input_tokens, rewrite_output_tokens, rewrite_cost = 0, 0, 0
@@ -550,7 +244,6 @@
     total_input = result['metrics']['total_input_tokens']
     total_output = result['metrics']['total_output_tokens']
 
->>>>>>> da8257a5
     return {
         "question": question,
         "answer": result["answer"],
@@ -562,57 +255,6 @@
             "rewrite_count": len(REPHRASE_PROMPTS),
             "llm_model": "gpt-4o",
             "rewriter_model": "gpt-3.5-turbo",
-<<<<<<< HEAD
-            "tokens_used": total_input_tokens + total_output_tokens,
-            "total_cost": total_cost
-        }
-    }
-
-
-# Ejecución principal
-if __name__ == "__main__":
-    try:
-        print("--- Sistema RAG Conversacional con Multi-Query Rewriter para Embarazo y Parto ---")
-        print("Características: Reescritura múltiple de consultas (3 variaciones) para mejor búsqueda")
-
-        # Inicializar componentes
-        rag_chain = create_conversational_rag()
-
-        print("\nComandos especiales:")
-        print("   - 'salir': Terminar sesión")
-        print("   - 'reiniciar': Reiniciar contador de costos")
-
-        while (query := input("\nTu pregunta (o 'salir', 'reiniciar'): ")) != "salir":
-            if query.lower() == "reiniciar":
-                reset_tracking()
-                print("Contador de costos reiniciado")
-                continue
-
-            print("Procesando...")
-
-            # Preparar inputs
-            inputs = {"question": query}
-
-            # Medir tiempo total del proceso
-            start_time = time.time()
-            response = rag_chain.invoke(inputs)
-            end_time = time.time()
-
-            print(f"\nRespuesta:")
-            print(response)
-
-            # Mostrar tiempo total
-            print(
-                f"\nTiempo total del proceso: {end_time - start_time:.2f} segundos")
-
-            # Mostrar resumen de costos
-            show_summary()
-
-    finally:
-        print("\nSistema finalizado correctamente.")
-        if total_cost > 0:
-            show_summary()
-=======
             "execution_time": execution_time,
             "input_tokens": total_input,
             "output_tokens": total_output,
@@ -675,5 +317,4 @@
             f"   - Total Output Tokens: {result['metrics']['total_output_tokens']}")
         print(f"   - Total Cost (USD): ${result['metrics']['total_cost']:.6f}")
 
-    print("\nSystem finished.")
->>>>>>> da8257a5
+    print("\nSystem finished.")